--- conflicted
+++ resolved
@@ -156,11 +156,7 @@
 }
 
 // BuildNodeFromTemplate builds node from provided GCE template.
-<<<<<<< HEAD
-func (t *GceTemplateBuilder) BuildNodeFromTemplate(mig Mig, migOsInfo MigOsInfo, template *gce.InstanceTemplate, cpu int64, mem int64, pods *int64, reserved OsReservedCalculator, localSSDSizeProvider localssdsize.LocalSSDSizeProvider) (*apiv1.Node, error) {
-=======
-func (t *GceTemplateBuilder) BuildNodeFromTemplate(mig Mig, migOsInfo MigOsInfo, template *gce.InstanceTemplate, kubeEnv KubeEnv, cpu int64, mem int64, pods *int64, reserved OsReservedCalculator) (*apiv1.Node, error) {
->>>>>>> 2c2ec598
+func (t *GceTemplateBuilder) BuildNodeFromTemplate(mig Mig, migOsInfo MigOsInfo, template *gce.InstanceTemplate, kubeEnv KubeEnv, cpu int64, mem int64, pods *int64, reserved OsReservedCalculator, localSSDSizeProvider localssdsize.LocalSSDSizeProvider) (*apiv1.Node, error) {
 
 	if template.Properties == nil {
 		return nil, fmt.Errorf("instance template %s has no properties", template.Name)
